--- conflicted
+++ resolved
@@ -542,7 +542,6 @@
         prog.AddLinearEqualityConstraint(Aeq = self.A, beq = -self.b, vars=dvars).evaluator().set_description('linear_dynamics')
         return prog
 
-<<<<<<< HEAD
 class RelaxedLinearConstraint():
     """
     Implements a relaxation of a linear constraint. Instead of:
@@ -614,7 +613,6 @@
         else:
             raise ValueError("cost_weight must be a nonnegative int or float")
 
-=======
 class NormalDissipationConstraint(MultibodyConstraint):
     """
     Implements a normal dissipation constraint. Ensures the normal force does not impart energy into the system
@@ -648,7 +646,6 @@
     def parse(self, dvals):
         """Returns the decision variable list"""
         return np.split(dvals, [self.plant.num_states])
->>>>>>> 676bd95f
 
 if __name__ == '__main__':
     print('Hello from constraints.py!')