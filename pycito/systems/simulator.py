--- conflicted
+++ resolved
@@ -49,23 +49,6 @@
         # Everything else
         control = np.zeros((self.plant.num_actuators, N))
         force  = np.zeros((self.plant.num_forces, N))
-<<<<<<< HEAD
-        # Run the simulation
-        status = True
-        n = 1
-        while n < N and status:
-            control[:, n-1] = self.controller.get_control(time[n-1], state[:, n-1]) #FIX THIS. THE INDEX IS WRONG
-            state[:, n], force[:, n], status = self.integrator.integrate(self._timestep, state[:, n-1], control[:, n-1])     
-            if np.any(np.isnan(state[:, n])):
-                status = False
-                break
-            n += 1
-        # Return the simulation values
-        if status:
-            return time, state, control, force, status
-        else:
-            return time[:n-1], state[:, :n-1], control[:, :n-1], force[:, :n-1], status
-=======
         control[:, 0], fN = self.plant.static_controller(state[:self.plant.multibody.num_positions(), 0])
         force[:self.plant.num_contacts(), 0] = fN
         # Run the simulation
@@ -83,7 +66,6 @@
                 break
         # Return the simulation values
         return time, state, control, force, status
->>>>>>> 0cf3bd33
         
     @property
     def timestep(self):
