--- conflicted
+++ resolved
@@ -18,14 +18,8 @@
 from pydrake.multibody.parsing import Parser
 from pycito.systems.terrain import FlatTerrain
 from pycito.utilities import FindResource, printProgramReport
-<<<<<<< HEAD
-import pycito.systems.contactmodel as cm
-#TODO: Implement toAutoDiffXd method to convert to autodiff class
-
-=======
 #TODO: Implemet toAutoDiffXd method to convert to autodiff class
 #TODO: Debug simulation, implement using implicit Euler and Mathematical Programming techniques
->>>>>>> 676bd95f
 class TimeSteppingMultibodyPlant():
     """
     """
@@ -553,21 +547,13 @@
         # Ensure dynamics approximately satisfied
         prog.Add2NormSquaredCost(A = A, b = -G, vars=np.concatenate([u_var, l_var], axis=0))
         # Enforce normal complementarity - check for active constraints
-<<<<<<< HEAD
-        active = phi < dtol
-=======
         active = phi <= dtol
->>>>>>> 676bd95f
         if np.any(active):
             l_active = l_var[active]
             prog.AddBoundingBoxConstraint(np.zeros(l_active.shape), np.full(l_active.shape, np.inf), l_active)
         if np.any(~active):
             l_inactive = l_var[~active]
             prog.AddBoundingBoxConstraint(np.zeros(l_inactive.shape), np.zeros(l_inactive.shape), l_inactive)
-<<<<<<< HEAD
-=======
-
->>>>>>> 676bd95f
         # Solve
         result = Solve(prog)
         # Check for a solution
