import os, copy
import numpy as np
import pycito.utilities as utils
from pycito.systems.A1.a1 import A1VirtualBase
from pycito.controller import contactestimator as ce
import pycito.systems.contactmodel as cm
import pycito.systems.kernels as kernels

HORIZON = 1
SOURCE = os.path.join('examples','a1','simulation_tests','fullstep','timestepping','simdata.pkl')
<<<<<<< HEAD
TARGET = os.path.join('examples','a1','estimation_in_the_loop','offline_estimation','singlestep',f'N{HORIZON}','testing','linearrelaxedcost')
=======
TARGET = os.path.join('examples','a1','estimation_in_the_loop','offline_estimation','singlestep',f'N{HORIZON}','testing','velocitycost','accuratemodel')
>>>>>>> 0ddba8c9
TRAJNAME = 'estimatedtrajectory.pkl'
FIGURENAME = 'EstimationResults.png'
LOGFIGURE = 'SolverLogs.png'
LOGGINGNAME = 'solutionlogs.pkl'

def make_a1():
    a1 = A1VirtualBase()
    kernel = kernels.WhiteNoiseKernel(noise=1)
    #kernel = kernels.RegularizedPseudoHuberKernel(length_scale = np.array([0.01, 0.01, np.inf]), delta = 0.1, noise = 0.01)
    a1.terrain = cm.SemiparametricContactModel(
        surface = cm.SemiparametricModel(cm.FlatModel(location = 0.0, direction = np.array([0., 0., 1.0])), kernel = kernel),
<<<<<<< HEAD
        friction = cm.SemiparametricModel(cm.ConstantModel(const = 0.0), kernel = copy.deepcopy(kernel))
=======
        friction = cm.SemiparametricModel(cm.ConstantModel(const = 1.0), kernel = copy.deepcopy(kernel))
>>>>>>> 0ddba8c9
    )
    a1.Finalize()
    return a1

def make_estimator(data):
    a1 = make_a1()
    traj = ce.ContactEstimationTrajectory(a1, data['state'][:,0])
    estimator = ce.ContactModelEstimator(traj, horizon=HORIZON)
    # Set the costs appropriately
    estimator.forcecost = 1e1
    estimator.relaxedcost = 1e3
    estimator.distancecost = 1
<<<<<<< HEAD
    estimator.frictioncost = 1
    estimator.velocity_scaling = 1e-3
=======
    estimator.frictioncost = 1e2
    estimator.velocity_scaling = 1
    estimator.velocitycost = 1e2
>>>>>>> 0ddba8c9
    estimator.force_scaling = 1e2
    estimator.useSnoptSolver()
    estimator.setSolverOptions({'Major feasibility tolerance': 1e-6,
                                'Major optimality tolerance': 1e-6})
    estimator.enableLogging()
    return estimator

def run_estimator():
    data = utils.load(SOURCE)
    estimator = make_estimator(data)
    # Run the initial point
    estimator.create_estimator()
    print(f'Contact estimation at timestep {data["time"][0]:.2f}:', end='', flush=True)
    result = estimator.solve()
    print(f" Solved successfully? {result.is_success()}")
    estimator.update_trajectory(data['time'][0], result)
    # Loop over each part of the contact estimation problem
    for t, x, u in zip(data['time'][1:], data['state'][:, 1:].T, data['control'][:, 1:].T):
        print(f'Contact estimation at timestep {t:.2f}:', end='', flush=True)
        estimator.traj.append_sample(t, x, u)
        estimator.create_estimator()
        result = estimator.solve()
        print(f" Solved successfully? {result.is_success()}")
        estimator.update_trajectory(t, result)
    # Save the contact estimation trajectory
    estimator.traj.save(os.path.join(TARGET, TRAJNAME))
    # Plot the overall results
    plotter = ce.ContactEstimationPlotter(estimator.traj)
    plotter.plot(show=False, savename=os.path.join(TARGET, FIGURENAME))
    estimator.logger.plot(show=False, savename=os.path.join(TARGET, LOGFIGURE))
    estimator.logger.save(filename = os.path.join(TARGET, LOGGINGNAME))
    # Swap the solution and guess logs
    estimator.logger.logs, estimator.logger.guess_logs = estimator.logger.guess_logs, estimator.logger.logs
    estimator.logger.plot_costs(show=False, savename=os.path.join(TARGET, 'GuessCosts' + LOGFIGURE))
    estimator.logger.plot_constraints(show=False, savename=os.path.join(TARGET, 'GuessConstraints' + LOGFIGURE))
    
    # # Run a polishing step using the ContactModelRectifer
    # rectifier = ce.EstimatedContactModelRectifier(estimator.traj, surf_max = 10, fric_max=2)
    # rectifier.useSnoptSolver()
    # rectifier.setSolverOptions({'Major feasibility tolerance':1e-6,
    #                             'Major optimality tolerance': 1e-6})
    # model = rectifier.get_global_model()
    # t = estimator.traj.time
    # surf_err = model.surface.model_errors
    # fric_err = model.friction.model_errors
    

if __name__ == '__main__':
    run_estimator()<|MERGE_RESOLUTION|>--- conflicted
+++ resolved
@@ -8,11 +8,7 @@
 
 HORIZON = 1
 SOURCE = os.path.join('examples','a1','simulation_tests','fullstep','timestepping','simdata.pkl')
-<<<<<<< HEAD
-TARGET = os.path.join('examples','a1','estimation_in_the_loop','offline_estimation','singlestep',f'N{HORIZON}','testing','linearrelaxedcost')
-=======
 TARGET = os.path.join('examples','a1','estimation_in_the_loop','offline_estimation','singlestep',f'N{HORIZON}','testing','velocitycost','accuratemodel')
->>>>>>> 0ddba8c9
 TRAJNAME = 'estimatedtrajectory.pkl'
 FIGURENAME = 'EstimationResults.png'
 LOGFIGURE = 'SolverLogs.png'
@@ -24,11 +20,7 @@
     #kernel = kernels.RegularizedPseudoHuberKernel(length_scale = np.array([0.01, 0.01, np.inf]), delta = 0.1, noise = 0.01)
     a1.terrain = cm.SemiparametricContactModel(
         surface = cm.SemiparametricModel(cm.FlatModel(location = 0.0, direction = np.array([0., 0., 1.0])), kernel = kernel),
-<<<<<<< HEAD
-        friction = cm.SemiparametricModel(cm.ConstantModel(const = 0.0), kernel = copy.deepcopy(kernel))
-=======
         friction = cm.SemiparametricModel(cm.ConstantModel(const = 1.0), kernel = copy.deepcopy(kernel))
->>>>>>> 0ddba8c9
     )
     a1.Finalize()
     return a1
@@ -41,14 +33,9 @@
     estimator.forcecost = 1e1
     estimator.relaxedcost = 1e3
     estimator.distancecost = 1
-<<<<<<< HEAD
-    estimator.frictioncost = 1
-    estimator.velocity_scaling = 1e-3
-=======
     estimator.frictioncost = 1e2
     estimator.velocity_scaling = 1
     estimator.velocitycost = 1e2
->>>>>>> 0ddba8c9
     estimator.force_scaling = 1e2
     estimator.useSnoptSolver()
     estimator.setSolverOptions({'Major feasibility tolerance': 1e-6,
